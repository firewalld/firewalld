--- conflicted
+++ resolved
@@ -242,12 +242,6 @@
             raise FirewallError(errors.INVALID_NAME,
                                 "'%s' can't end with '/'" % name)
         elif name.count('/') > 1:
-<<<<<<< HEAD
-            raise FirewallError(INVALID_NAME, "more than one '/' in '%s'" % name)
-        elif len(name[name.find('/')]) > max_zone_name_len():
-            raise FirewallError(INVALID_NAME,
-                                "'%s' has %d chars, max is %d" % (name, len(name), max_zone_name_len()))
-=======
             raise FirewallError(errors.INVALID_NAME,
                                 "more than one '/' in '%s'" % name)
         elif len(name) > max_zone_name_len():
@@ -255,7 +249,6 @@
                 errors.INVALID_NAME,
                 "'%s' has %d chars, max is %d" % (name, len(name),
                                                   max_zone_name_len()))
->>>>>>> 32474c13
 
     def combine(self, zone):
         self.combined = True
